--- conflicted
+++ resolved
@@ -233,17 +233,8 @@
 module ActiveRecord
   module QueryMethods
     alias :build_arel_orig :build_arel
-<<<<<<< HEAD
-    def build_arel(aliases = nil)
-      arel = if ActiveRecord::VERSION::MAJOR > 5 || (ActiveRecord::VERSION::MAJOR == 5 && ActiveRecord::VERSION::MINOR >= 2)
-        build_arel_orig(aliases)
-      else
-        build_arel_orig
-      end
-=======
     def build_arel(*args)
       arel = build_arel_orig(*args)
->>>>>>> c4747ade
 
       if MultiTenant.current_tenant_id && !MultiTenant.with_write_only_mode_enabled?
         visitor = MultiTenant::ArelTenantVisitor.new(arel)
